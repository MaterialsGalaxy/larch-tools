<tool id="larch_athena" name="Larch Athena" version="@TOOL_VERSION@+galaxy@WRAPPER_VERSION@" python_template_version="3.5" profile="22.05" license="MIT">
    <description>generate Athena projects from XAFS data</description>
    <macros>
        <!-- version of underlying tool (PEP 440) -->
        <token name="@TOOL_VERSION@">0.9.71</token>
        <!-- version of this tool wrapper (integer) -->
        <token name="@WRAPPER_VERSION@">1</token>
        <!-- citation should be updated with every underlying tool version -->
        <!-- typical fields to update are version, month, year, and doi -->
        <token name="@TOOL_CITATION@">10.1088/1742-6596/430/1/012007</token>
        <xml name="format">
            <param name="format" type="select" display="radio" label="Input format" help="Whether data is in plaintext or already saved as an Athena project">
                <option value="plaintext" selected="true">Plaintext</option>
                <option value="athena">Athena project</option>
            </param> 
        </xml>
        <xml name="extract_group">
            <param name="extract_group" type="text" optional="true" label="Extract group" help="Which group to extract and process from the Athena project (will use first group in file if unset)"/>
        </xml>
        <xml name="columns">
            <param name="energy_column" type="text" optional="true" label="Energy column" help="If set, this column we be used as 'energy'. Otherwise, will identify columns ending with 'energy' or labelled 'col1'."/>
            <param name="mu_column" type="text" optional="true" label="μ column" help="If set, this column we be used as 'mu'. Otherwise, will identify the first column labelled as either 'col2', 'xmu', 'lni0it', 'FFI0' or 'FF/I1'."/>
        </xml>
        <xml name="is_zipped">
            <param name="is_zipped" type="select" display="radio" label="Inputs Zipped" help="Whether plaintext input files are zipped together into one directory, or not.">
                <option value="" selected="true">No</option>
                <option value="true">Yes</option>
            </param>
        </xml>
        <import>macros.xml</import>
    </macros>
    <creator>
        <person givenName="Patrick" familyName="Austin" url="https://github.com/patrick-austin" identifier="https://orcid.org/0000-0002-6279-7823"/>
    </creator>
    <requirements>
        <requirement type="package" version="@TOOL_VERSION@">xraylarch</requirement>
        <requirement type="package" version="3.5.2">matplotlib</requirement>
        <requirement type="package" version="3.0">zip</requirement>
        <requirement type="package" version="6.0">unzip</requirement>
    </requirements>
    <required_files>
        <include type="literal" path="larch_athena.py"/>
    </required_files>
    <command detect_errors="exit_code"><![CDATA[
        mkdir prj edge flat derivative
        #if $merge_inputs.format.format=="plaintext":
            #if $merge_inputs.format.is_zipped.is_zipped=="true":
                && echo Unzipping '$merge_inputs.format.is_zipped.dat_file.name'
                && unzip '$merge_inputs.format.is_zipped.dat_file' -d dat_files
                && python '${__tool_directory__}/larch_athena.py' dat_files '$inputs'
            #else
                && python '${__tool_directory__}/larch_athena.py' '$merge_inputs.format.is_zipped.dat_file' '$inputs'
            #end if
        #else
            && python '${__tool_directory__}/larch_athena.py' '$merge_inputs.format.dat_file' '$inputs'
        #end if
        #if $zip_outputs:
            && zip out_zip.zip prj/* edge/* flat/* derivative/*
        #end if
    ]]></command>
    <configfiles>
        <inputs name="inputs"/>
    </configfiles>
    <inputs>
        <conditional name="merge_inputs" >
            <param name="merge_inputs" type="select" display="radio" label="Merge multiple inputs" help="Whether to merge all input data into one Athena project, by default each dataset or file in a zip will result in a separate output.">
                <option value="" selected="true">No</option>
                <option value="true">Yes</option>
            </param>
            <when value="">
                <conditional name="format" >
                    <expand macro="format"/>
                    <when value="plaintext">
                        <conditional name="is_zipped" >
                            <expand macro="is_zipped"/>
                            <when value="">
                                <param name="dat_file" type="data" format="h5,txt" label="XAFS data file" help="X-ray Absorption Fine Structure (XAFS) data, either in h5 or plaintext."/>
                            </when>
                            <when value="true">
                                <param name="dat_file" type="data" format="zip" label="Zipped XAFS data files" help="Zipped X-ray Absorption Fine Structure (XAFS) data, either in h5 or plaintext."/>
                            </when>
                        </conditional>
                        <expand macro="columns"/>
                    </when>
                    <when value="athena">
                        <param name="dat_file" type="data" format="prj" label="Athena project" help="X-ray Absorption Spectroscopy (XAS) data, in Athena project format"/>
                        <expand macro="extract_group"/>
                    </when>
                </conditional>
            </when>
            <when value="true">
                <conditional name="format" >
                    <expand macro="format"/>
                    <when value="plaintext">
                        <conditional name="is_zipped" >
                            <expand macro="is_zipped"/>
                            <when value="">
                                <param name="dat_file" type="data" format="h5,txt" multiple="true" label="XAFS data file" help="X-ray Absorption Fine Structure (XAFS) data, either in h5 or plaintext, which will be merged. Accepts individual files or a zip."/>
                            </when>
                            <when value="true">
                                <param name="dat_file" type="data" format="zip" label="Zipped XAFS data files" help="Zipped X-ray Absorption Fine Structure (XAFS) data, either in h5 or plaintext. All files in the zip will be merged."/>
                            </when>
                        </conditional>
                        <expand macro="columns"/>
                    </when>
                    <when value="athena">
                        <param name="dat_file" type="data" format="prj" multiple="true" label="Athena project" help="X-ray Absorption Spectroscopy (XAS) data, which will be merged, in Athena project format"/>
                        <expand macro="extract_group"/>
                    </when>
                </conditional>
            </when>
        </conditional>
        <param name="annotation" type="text" label="Annotation" optional="true" help="If set, will annotate the output project(s) with this string. This will be used to generate legends when plotting data."/>
        <section name="processing" expanded="true" title="Processing Options" help="By default, the following processing steps will be performed either with default values, or those contained in the input Athena project (if used). If specified here, these values will be used instead for process in sequence.">
            <conditional name="calibrate">
                <param name="calibrate" type="select" label="Calibrate energy" help="If set, will shift the spectrum so that its (automatically determined) edge occurs at the specified value, and any values outside the range will be discarded.">
                    <option value="" selected="true">False</option>
                    <option value="true">True</option>
                </param>
                <when value=""/>
                <when value="true">
                    <param name="calibration_e0" type="float" label="Calibration energy (eV)" optional="true" help="If set, data will be calibrated so that the edge occurs at this energy (after merging, if relevant). Note that this is different from specifying E0 in the pre-edge normalization, as this will the x-axis of the data (so that the Nth x point will no longer align with the Nth y point)."/>
                    <param name="energy_min" type="float" label="Minimum energy (eV)" optional="true" help="If set, data will be cropped below this value in electron volts (after re-calibrating)."/>
                    <param name="energy_max" type="float" label="Maximum energy (eV)" optional="true" help="If set, data will be cropped above this value in electron volts (after re-calibrating)."/>
                </when>
            </conditional>
            <param name="rebin" type="boolean" label="Re-bin data" help="Whether to re-bin along the energy axis to automatically ensure appropriate levels of precision in the pre-edge, near-edge and extended region of the spectrum."/>
            <conditional name="pre_edge">
                <param name="pre_edge" type="select" label="Pre-edge normalization" help="If set, will (re)perform forward pre-edge normalization using provided values.">
                    <option value="" selected="true">False</option>
                    <option value="true">True</option>
                </param>
                <when value=""/>
                <when value="true">
                    <param argument="e0" type="float" label="Edge energy (eV)" optional="true" help="If set, normalization will use this as the location of the edge rather than automatically determining it."/>
                    <param argument="pre1" type="float" max="0" label="Pre-edge fit lower energy (eV)" optional="true" help="The lower end of the region used for the pre-edge fitting, relative to the edge energy (and therefore negative)."/>
                    <param argument="pre2" type="float" max="0" label="Pre-edge fit upper energy (eV)" optional="true" help="The upper end of the region used for the pre-edge fitting, relative to the edge energy (and therefore negative)."/>
                </when>
            </conditional>
            <conditional name="xftf">
                <param name="xftf" type="select" label="XFTF" help="If set, will (re)perform forward Fourier Transform using provided values.">
                    <option value="" selected="true">False</option>
                    <option value="true">True</option>
                </param>
                <when value=""/>
                <when value="true">
                    <param argument="kmin" type="float" optional="true" min="0.0" help="Minimum k value."/>
                    <param argument="kmax" type="float" optional="true" min="0.0" help="Maximum k value."/>
                    <param argument="kweight" type="float" optional="true" help="Exponent for weighting spectra by raising k to this power."/>
                    <param argument="dk" type="float" optional="true" help="Tapering parameter for Fourier Transform window."/>
                    <param argument="window" type="select" optional="true" help="Fourier Transform window type.">
                        <option value="hanning">Hanning (cosine-squared taper)</option>
                        <option value="parzen">Parzen (linear taper)</option>
                        <option value="welch">Welch (quadratic taper)</option>
                        <option value="gaussian">Gaussian function window</option>
                        <option value="sine">Sine function window</option>
                        <option value="kaiser">Kaiser-Bessel function-derived window</option>
                    </param>
                </when>
            </conditional>
        </section>
        <param name="plot_graph" type="boolean" label="Plot graph" help="Whether to plot the pre/post edge fitting and the normalised xμ data."/>
        <param name="zip_outputs" type="boolean" label="Zip outputs" help="Whether to zip all outputs into one dataset."/>
    </inputs>
    <outputs>
        <!-- Single output if zipping outputs -->
        <data name="out_zip" format="zip" from_work_dir="out_zip.zip" label="Zipped Athena project(s) ${annotation} ${on_string}">
            <filter>zip_outputs</filter>
        </data>
        <!-- Single outputs of different types if merging, or not using a zip -->
        <data name="athena_project_file" format="prj" from_work_dir="prj/out.prj" label="Athena project ${annotation} ${on_string}">
            <filter>not zip_outputs</filter>
            <filter>not (merge_inputs["merge_inputs"] == "" and merge_inputs["format"]["format"] == "plaintext" and merge_inputs["format"]["is_zipped"]["is_zipped"])</filter>
        </data>
        <data name="edge_plot" format="png" from_work_dir="edge/out.png" label="Edge fitting ${annotation} ${on_string}">
            <filter>plot_graph</filter>
            <filter>not zip_outputs</filter>
            <filter>not (merge_inputs["merge_inputs"] == "" and merge_inputs["format"]["format"] == "plaintext" and merge_inputs["format"]["is_zipped"]["is_zipped"])</filter>
        </data>
        <data name="flat_plot" format="png" from_work_dir="flat/out.png" label="Flattened plot ${annotation} ${on_string}">
            <filter>plot_graph</filter>
            <filter>not zip_outputs</filter>
            <filter>not (merge_inputs["merge_inputs"] == "" and merge_inputs["format"]["format"] == "plaintext" and merge_inputs["format"]["is_zipped"]["is_zipped"])</filter>
        </data>
        <data name="derivative_plot" format="png" from_work_dir="derivative/out.png" label="Derivative plot ${annotation} ${on_string}">
            <filter>plot_graph</filter>
            <filter>not zip_outputs</filter>
            <filter>not (merge_inputs["merge_inputs"] == "" and merge_inputs["format"]["format"] == "plaintext" and merge_inputs["format"]["is_zipped"]["is_zipped"])</filter>
        </data>
        <!-- Directories of outputs if using single, non-merged zip as input -->
        <collection name="athena_project_file_collection" format="prj" type="list" label="Athena projects ${annotation} ${on_string}">
            <discover_datasets pattern="__name_and_ext__" directory="prj"/>
            <filter>not zip_outputs</filter>
            <filter>merge_inputs["merge_inputs"] == "" and merge_inputs["format"]["format"] == "plaintext" and merge_inputs["format"]["is_zipped"]["is_zipped"]</filter>
        </collection>
        <collection name="edge_plot_collection" format="png" type="list" label="Edge fittings ${annotation} ${on_string}">
            <discover_datasets pattern="__name_and_ext__" directory="edge"/>
            <filter>plot_graph</filter>
            <filter>not zip_outputs</filter>
            <filter>merge_inputs["merge_inputs"] == "" and merge_inputs["format"]["format"] == "plaintext" and merge_inputs["format"]["is_zipped"]["is_zipped"]</filter>
        </collection>
        <collection name="flat_plot_collection" format="png" type="list" label="Flattened plots ${annotation} ${on_string}">
            <discover_datasets pattern="__name_and_ext__" directory="flat"/>
            <filter>plot_graph</filter>
            <filter>not zip_outputs</filter>
            <filter>merge_inputs["merge_inputs"] == "" and merge_inputs["format"]["format"] == "plaintext" and merge_inputs["format"]["is_zipped"]["is_zipped"]</filter>
        </collection>
        <collection name="derivative_plot_collection" format="png" type="list" label="Derivative plots ${annotation} ${on_string}">
            <discover_datasets pattern="__name_and_ext__" directory="derivative"/>
            <filter>plot_graph</filter>
            <filter>not zip_outputs</filter>
            <filter>merge_inputs["merge_inputs"] == "" and merge_inputs["format"]["format"] == "plaintext" and merge_inputs["format"]["is_zipped"]["is_zipped"]</filter>
        </collection>
    </outputs>
    <tests>
        <!-- 1 -->
        <test expect_num_outputs="1">
            <param name="dat_file" value="test.xmu"/>
            <output name="athena_project_file">
                <assert_contents>
                    <has_size value="5405" delta="10"/>
                </assert_contents>
            </output>
        </test>
        <!-- 2 -->
        <test expect_num_outputs="1">
            <param name="dat_file" value="ffi0.tabular"/>
            <output name="athena_project_file">
                <assert_contents>
                    <has_size value="34400" delta="100"/>
                </assert_contents>
            </output>
        </test>
<<<<<<< HEAD
        <!-- 3 -->
=======
        <test expect_num_outputs="1">
            <param name="dat_file" value="ffi1.tabular"/>
            <output name="athena_project_file">
                <assert_contents>
                    <has_size value="4400" delta="100"/>
                </assert_contents>
            </output>
        </test>
>>>>>>> 7fccc830
        <test expect_num_outputs="4">
            <param name="dat_file" value="test.xmu"/>
            <param name="plot_graph" value="true"/>
            <output name="athena_project_file">
                <assert_contents>
                    <has_size value="5405" delta="10"/>
                </assert_contents>
            </output>
            <output name="edge_plot">
                <assert_contents>
                    <has_size value="54036" delta="20"/>
                </assert_contents>
            </output>
            <output name="flat_plot">
                <assert_contents>
                    <has_size value="39266" delta="20"/>
                </assert_contents>
            </output>
            <output name="derivative_plot">
                <assert_contents>
                    <has_size value="42435" delta="20"/>
                </assert_contents>
            </output>
        </test>
        <!-- 4 -->
        <test expect_num_outputs="4">
            <param name="is_zipped" value="true"/>
            <param name="dat_file" value="test.zip"/>
            <param name="plot_graph" value="true"/>
            <output_collection name="athena_project_file_collection" type="list" count="2"/>
            <output_collection name="edge_plot_collection" type="list" count="2"/>
            <output_collection name="flat_plot_collection" type="list" count="2"/>
            <output_collection name="derivative_plot_collection" type="list" count="2"/>
        </test>
        <!-- 5 -->
        <test expect_num_outputs="1">
            <param name="is_zipped" value="true"/>
            <param name="dat_file" value="h5.zip"/>
            <param name="plot_graph" value="true"/>
            <param name="zip_outputs" value="true"/>
            <output name="out_zip">
                <assert_contents>
                    <has_size value="312000" delta="500"/>
                </assert_contents>
            </output>
        </test>
        <!-- 6 -->
        <test expect_num_outputs="1">
            <param name="dat_file" value="test.xmu"/>
            <param name="calibrate" value="true"/>
            <param name="energy_min" value="7000"/>
            <output name="athena_project_file">
                <assert_contents>
                    <has_size value="5300" delta="100"/>
                </assert_contents>
            </output>
        </test>
        <!-- 7 -->
        <test expect_num_outputs="4">
            <param name="dat_file" value="test.xmu"/>
            <param name="calibrate" value="true"/>
            <param name="energy_min" value="7000"/>
            <param name="energy_max" value="7200"/>
            <param name="plot_graph" value="true"/>
            <output name="athena_project_file">
                <assert_contents>
                    <has_size value="3300" delta="50"/>
                </assert_contents>
            </output>
            <output name="edge_plot">
                <assert_contents>
                    <has_size value="44900" delta="100"/>
                </assert_contents>
            </output>
            <output name="flat_plot">
                <assert_contents>
                    <has_size value="39400" delta="100"/>
                </assert_contents>
            </output>
            <output name="derivative_plot">
                <assert_contents>
                    <has_size value="45900" delta="100"/>
                </assert_contents>
            </output>
        </test>
        <!-- 8 -->
        <test expect_num_outputs="1">
            <param name="dat_file" value="test.xmu"/>
            <param name="calibrate" value="true"/>
            <param name="calibration_e0" value="7050"/>
            <param name="energy_min" value="7000"/>
            <param name="energy_max" value="7200"/>
            <output name="athena_project_file">
                <assert_contents>
                    <has_size value="3600" delta="100"/>
                </assert_contents>
            </output>
        </test>
        <!-- 9 -->
        <test expect_num_outputs="1">
            <param name="dat_file" value="test.xmu"/>
            <param name="rebin" value="true"/>
            <output name="athena_project_file">
                <assert_contents>
                    <has_size value="8413" delta="10"/>
                </assert_contents>
            </output>
        </test>
        <!-- 10 -->
        <test expect_num_outputs="1">
            <param name="merge_inputs" value="true"/>
            <param name="dat_file" value="262875_PtSn_OCO_Abu_1.nxs,262876_PtSn_OCO_Abu_2.nxs"/>
            <output name="athena_project_file">
                <assert_contents>
                    <has_size value="37550" delta="50"/>
                </assert_contents>
            </output>
        </test>
        <!-- 11 -->
        <test expect_num_outputs="1">
            <param name="merge_inputs" value="true"/>
            <param name="is_zipped" value="true"/>
            <param name="dat_file" value="test.zip"/>
            <output name="athena_project_file">
                <assert_contents>
                    <has_size value="18000" delta="50"/>
                </assert_contents>
            </output>
        </test>
        <!-- 12 -->
        <test expect_num_outputs="1">
            <param name="format" value="athena"/>
            <param name="dat_file" value="test.prj"/>
            <output name="athena_project_file">
                <assert_contents>
                    <has_size value="5400" delta="200"/>
                </assert_contents>
            </output>
        </test>
    </tests>
    <help><![CDATA[
        Using Larch, create an Athena project file from the input X-ray Absorption Fine Structure (XAFS) data file.
        
        Accepts both plaintext and HDF5 formatted data or a zip file containing these formats.
        If column names are not present in plaintext data, then the first column is treated as `energy` and the second as `mu`.
        Note that in order to ensure a consistent output, once unzipped all files will sorted first by their parent directories (alphabetically).
        Within a given directory, if all filenames contain digits then the last block of digits will be used to sort the files numerically.
        In the output, all files (regardless of initial filepath) are output in a flat hierarchy, with the number in which it was processed as the file name (zero-padded).
        Care should therefore be taken to ensure input data is consistent with this treatment.

        Optionally, plot the xμ data along with pre and post edge fitting lines for visual inspection. 
    ]]></help>
    <citations>
        <citation type="doi">@TOOL_CITATION@</citation>
        <citation type="doi">10.1107/S0909049505012719</citation>
    </citations>
</tool><|MERGE_RESOLUTION|>--- conflicted
+++ resolved
@@ -231,9 +231,7 @@
                 </assert_contents>
             </output>
         </test>
-<<<<<<< HEAD
         <!-- 3 -->
-=======
         <test expect_num_outputs="1">
             <param name="dat_file" value="ffi1.tabular"/>
             <output name="athena_project_file">
@@ -242,7 +240,7 @@
                 </assert_contents>
             </output>
         </test>
->>>>>>> 7fccc830
+        <!-- 4 -->
         <test expect_num_outputs="4">
             <param name="dat_file" value="test.xmu"/>
             <param name="plot_graph" value="true"/>
@@ -267,7 +265,7 @@
                 </assert_contents>
             </output>
         </test>
-        <!-- 4 -->
+        <!-- 5 -->
         <test expect_num_outputs="4">
             <param name="is_zipped" value="true"/>
             <param name="dat_file" value="test.zip"/>
@@ -277,7 +275,7 @@
             <output_collection name="flat_plot_collection" type="list" count="2"/>
             <output_collection name="derivative_plot_collection" type="list" count="2"/>
         </test>
-        <!-- 5 -->
+        <!-- 6 -->
         <test expect_num_outputs="1">
             <param name="is_zipped" value="true"/>
             <param name="dat_file" value="h5.zip"/>
@@ -289,7 +287,7 @@
                 </assert_contents>
             </output>
         </test>
-        <!-- 6 -->
+        <!-- 7 -->
         <test expect_num_outputs="1">
             <param name="dat_file" value="test.xmu"/>
             <param name="calibrate" value="true"/>
@@ -300,7 +298,7 @@
                 </assert_contents>
             </output>
         </test>
-        <!-- 7 -->
+        <!-- 8 -->
         <test expect_num_outputs="4">
             <param name="dat_file" value="test.xmu"/>
             <param name="calibrate" value="true"/>
@@ -328,7 +326,7 @@
                 </assert_contents>
             </output>
         </test>
-        <!-- 8 -->
+        <!-- 9 -->
         <test expect_num_outputs="1">
             <param name="dat_file" value="test.xmu"/>
             <param name="calibrate" value="true"/>
@@ -341,7 +339,7 @@
                 </assert_contents>
             </output>
         </test>
-        <!-- 9 -->
+        <!-- 10 -->
         <test expect_num_outputs="1">
             <param name="dat_file" value="test.xmu"/>
             <param name="rebin" value="true"/>
@@ -351,7 +349,7 @@
                 </assert_contents>
             </output>
         </test>
-        <!-- 10 -->
+        <!-- 11 -->
         <test expect_num_outputs="1">
             <param name="merge_inputs" value="true"/>
             <param name="dat_file" value="262875_PtSn_OCO_Abu_1.nxs,262876_PtSn_OCO_Abu_2.nxs"/>
@@ -361,7 +359,7 @@
                 </assert_contents>
             </output>
         </test>
-        <!-- 11 -->
+        <!-- 12 -->
         <test expect_num_outputs="1">
             <param name="merge_inputs" value="true"/>
             <param name="is_zipped" value="true"/>
@@ -372,7 +370,7 @@
                 </assert_contents>
             </output>
         </test>
-        <!-- 12 -->
+        <!-- 13 -->
         <test expect_num_outputs="1">
             <param name="format" value="athena"/>
             <param name="dat_file" value="test.prj"/>
