<tool id="larch_athena" name="Larch Athena" version="@TOOL_VERSION@+galaxy@WRAPPER_VERSION@" python_template_version="3.5" profile="22.05" license="MIT">
    <description>generate Athena projects from XAFS data</description>
    <macros>
        <!-- version of underlying tool (PEP 440) -->
        <token name="@TOOL_VERSION@">0.9.75</token>
        <!-- version of this tool wrapper (integer) -->
        <token name="@WRAPPER_VERSION@">0</token>
        <!-- citation should be updated with every underlying tool version -->
        <!-- typical fields to update are version, month, year, and doi -->
        <token name="@TOOL_CITATION@">10.1088/1742-6596/430/1/012007</token>
        <xml name="format">
            <param name="format" type="select" display="radio" label="Input format" help="Whether data is in tabular or NeXus (h5) format, or has already saved as an Athena project">
                <option value="plaintext" selected="true">NeXus/tabular</option>
                <option value="athena">Athena project</option>
            </param> 
        </xml>
        <xml name="extract_group">
            <conditional name="extract_group">
                <param name="extract_group" type="select" label="Group extraction" help="Method of handling group extraction. Extracting all or multiple named groups will result in multiple outputs, unless merging groups is also true.">
                    <option value="single" selected="true">Extract single</option>
                    <option value="multiple">Extract multiple</option>
                    <option value="all">Extract all</option>
                </param>
                <when value="single">
                    <param name="group_name" type="text" optional="true" label="Group label" help="Which group to extract and process from the Athena project (will use first group in file if unset)"/>
                </when>
                <when value="multiple">
                    <repeat name="multiple" min="1" default="1" title="Groups">
                        <param name="group_name" type="text" label="Group label" help="Which group to extract and process from the Athena project (will use first group in file if unset)"/>
                    </repeat>
                </when>
                <when value="all"/>
            </conditional>
        </xml>
        <xml name="columns">
            <param name="energy_column" type="text" optional="true" label="Energy column" help="If set, this column we be used as 'energy'. Otherwise, will identify the first column ending with 'energy' or labelled 'col1' 'Ef'."/>
            <param name="mu_column" type="text" optional="true" label="μ column" help="If set, this column we be used as 'mu'. Otherwise, will identify the first column labelled as either 'col2', 'xmu', 'lni0it', 'FFI0' or 'FF/I1'."/>
        </xml>
        <xml name="is_zipped">
            <param name="is_zipped" type="select" display="radio" label="Inputs Zipped" help="Whether input files are zipped together into one directory, or not.">
                <option value="" selected="true">No</option>
                <option value="true">Yes</option>
            </param>
        </xml>
        <import>macros.xml</import>
    </macros>
    <creator>
        <person givenName="Patrick" familyName="Austin" url="https://github.com/patrick-austin" identifier="https://orcid.org/0000-0002-6279-7823"/>
    </creator>
    <requirements>
        <requirement type="package" version="@TOOL_VERSION@">xraylarch</requirement>
        <requirement type="package" version="3.5.2">matplotlib</requirement>
        <requirement type="package" version="3.0">zip</requirement>
        <requirement type="package" version="6.0">unzip</requirement>
    </requirements>
    <required_files>
        <include type="literal" path="larch_athena.py"/>
        <include type="literal" path="common.py"/>
    </required_files>
    <command detect_errors="exit_code"><![CDATA[
        mkdir prj plot
        #if $merge_inputs.format.format=="plaintext":
            #if $merge_inputs.format.is_zipped.is_zipped=="true":
                && echo Unzipping '$merge_inputs.format.is_zipped.dat_file.name'
                && unzip '$merge_inputs.format.is_zipped.dat_file' -d dat_files
                && python '${__tool_directory__}/larch_athena.py' dat_files '$inputs'
            #else
                && python '${__tool_directory__}/larch_athena.py' '$merge_inputs.format.is_zipped.dat_file' '$inputs'
            #end if
        #else
            && python '${__tool_directory__}/larch_athena.py' '$merge_inputs.format.dat_file' '$inputs'
        #end if
        #if $zip_outputs:
            && zip out_zip.zip prj/* edge/* flat/* derivative/*
        #end if
    ]]></command>
    <configfiles>
        <inputs name="inputs"/>
    </configfiles>
    <inputs>
        <conditional name="merge_inputs" >
            <param name="merge_inputs" type="select" display="radio" label="Merge multiple inputs" help="Whether to merge all input data into one Athena project, by default each dataset or file in a zip will result in a separate output.">
                <option value="" selected="true">No</option>
                <option value="true">Yes</option>
            </param>
            <when value="">
                <conditional name="format" >
                    <expand macro="format"/>
                    <when value="plaintext">
                        <conditional name="is_zipped" >
                            <expand macro="is_zipped"/>
                            <when value="">
<<<<<<< HEAD
                                <param name="dat_file" type="data" format="h5,txt" label="XAFS data file" help="X-ray Absorption Fine Structure (XAFS) data, either in NeXus (h5) or tabular format."/>
=======
                                <param name="dat_file" type="data" format="h5,tabular" label="XAFS data file" help="X-ray Absorption Fine Structure (XAFS) data, either in h5 or plaintext."/>
>>>>>>> ff8857c6
                            </when>
                            <when value="true">
                                <param name="dat_file" type="data" format="zip" label="Zipped XAFS data files" help="Zipped X-ray Absorption Fine Structure (XAFS) data, either in NeXus (h5) or tabular format."/>
                            </when>
                        </conditional>
                        <expand macro="columns"/>
                    </when>
                    <when value="athena">
                        <param name="dat_file" type="data" format="prj" label="Athena project" help="X-ray Absorption Spectroscopy (XAS) data, in Athena project format"/>
                        <expand macro="extract_group"/>
                    </when>
                </conditional>
            </when>
            <when value="true">
                <conditional name="format" >
                    <expand macro="format"/>
                    <when value="plaintext">
                        <conditional name="is_zipped" >
                            <expand macro="is_zipped"/>
                            <when value="">
                                <param name="dat_file" type="data" format="h5,txt" multiple="true" label="XAFS data file" help="X-ray Absorption Fine Structure (XAFS) data, either in NeXus (h5) or tabular format, which will be merged. Accepts individual files or a zip."/>
                            </when>
                            <when value="true">
                                <param name="dat_file" type="data" format="zip" label="Zipped XAFS data files" help="Zipped X-ray Absorption Fine Structure (XAFS) data, either in NeXus (h5) or tabular format. All files in the zip will be merged."/>
                            </when>
                        </conditional>
                        <expand macro="columns"/>
                    </when>
                    <when value="athena">
                        <param name="dat_file" type="data" format="prj" multiple="true" label="Athena project" help="X-ray Absorption Spectroscopy (XAS) data, which will be merged, in Athena project format. Note that when merging Athena groups, background parameters set in file will be lost, and automatic default used unless defined below."/>
                        <expand macro="extract_group"/>
                    </when>
                </conditional>
            </when>
        </conditional>
        <param name="annotation" type="text" label="Annotation" optional="true" help="If set, will annotate the output project(s) with this string. This will be used to generate legends when plotting data."/>
        <section name="processing" expanded="true" title="Processing Options" help="By default, the following processing steps will be performed either with default values, or those contained in the input Athena project (if used). If specified here, these values will be used instead for process in sequence.">
            <conditional name="calibrate">
                <param name="calibrate" type="select" label="Calibrate energy" help="If set, will shift the spectrum so that its (automatically determined) edge occurs at the specified value, and any values outside the range will be discarded.">
                    <option value="" selected="true">False</option>
                    <option value="true">True</option>
                </param>
                <when value=""/>
                <when value="true">
                    <param name="calibration_e0" type="float" label="Calibration energy (eV)" optional="true" help="If set, data will be calibrated so that the edge occurs at this energy (after merging, if relevant). Note that this is different from specifying E0 in the pre-edge normalization, as this will the x-axis of the data (so that the Nth x point will no longer align with the Nth y point)."/>
                    <param name="energy_min" type="float" label="Minimum energy (eV)" optional="true" help="If set, data will be cropped below this value in electron volts (after re-calibrating)."/>
                    <param name="energy_max" type="float" label="Maximum energy (eV)" optional="true" help="If set, data will be cropped above this value in electron volts (after re-calibrating)."/>
                </when>
            </conditional>
            <param name="rebin" type="boolean" label="Re-bin data" help="Whether to re-bin along the energy axis to automatically ensure appropriate levels of precision in the pre-edge, near-edge and extended region of the spectrum."/>
            <conditional name="pre_edge">
                <param name="pre_edge" type="select" label="Pre-edge normalization" help="If set, will (re)perform forward pre-edge normalization using provided values.">
                    <option value="" selected="true">False</option>
                    <option value="true">True</option>
                </param>
                <when value=""/>
                <when value="true">
                    <param argument="e0" type="float" label="Edge energy (eV)" optional="true" help="If set, normalization will use this as the location of the edge rather than automatically determining it."/>
                    <param argument="pre1" type="float" max="0" label="Pre-edge fit lower energy (eV)" optional="true" help="The lower end of the region used for the pre-edge fitting, relative to the edge energy (and therefore negative)."/>
                    <param argument="pre2" type="float" max="0" label="Pre-edge fit upper energy (eV)" optional="true" help="The upper end of the region used for the pre-edge fitting, relative to the edge energy (and therefore negative)."/>
                    <param argument="norm1" type="float" min="0" label="Post-edge fit lower energy (eV)" optional="true" help="The lower end of the region used for the post-edge fitting, relative to the edge energy (and therefore positive)."/>
                    <param argument="norm2" type="float" min="0" label="Post-edge fit upper energy (eV)" optional="true" help="The upper end of the region used for the post-edge fitting, relative to the edge energy (and therefore positive)."/>
                    <param argument="nnorm" type="integer" min="0" max="5" label="Post-edge fit polynomial degree" optional="true" help="The degree of the polynomial used to fit in the post-edge region."/>
                    <param argument="step" type="float" min="0" label="Edge step" optional="true" help="Magnitude of the step in μ between the pre and post-edge regions at the edge energy."/>
                    <param argument="nvict" type="integer" label="Energy exponent" optional="true" help="Edge fitting will be performed against μ*E**n where n is defined here. This is 0 by default."/>
                </when>
            </conditional>
            <conditional name="xftf">
                <param name="xftf" type="select" label="XFTF" help="If set, will (re)perform forward Fourier Transform using provided values.">
                    <option value="" selected="true">False</option>
                    <option value="true">True</option>
                </param>
                <when value=""/>
                <when value="true">
                    <param argument="kmin" type="float" optional="true" min="0.0" help="Minimum k value."/>
                    <param argument="kmax" type="float" optional="true" min="0.0" help="Maximum k value."/>
                    <param argument="kweight" type="float" optional="true" help="Exponent for weighting spectra by raising k to this power."/>
                    <param argument="dk" type="float" optional="true" help="Tapering parameter for Fourier Transform window."/>
                    <param argument="window" type="select" optional="true" help="Fourier Transform window type.">
                        <option value="hanning">Hanning (cosine-squared taper)</option>
                        <option value="parzen">Parzen (linear taper)</option>
                        <option value="welch">Welch (quadratic taper)</option>
                        <option value="gaussian">Gaussian function window</option>
                        <option value="sine">Sine function window</option>
                        <option value="kaiser">Kaiser-Bessel function-derived window</option>
                    </param>
                </when>
            </conditional>
        </section>
        <param name="plot_graph" type="select" multiple="true" display="checkboxes" label="Plot graphs">
            <option value="edge">Pre/post edge fitting</option>
            <option value="flat">Flattened xμ</option>
            <option value="dmude">Derivative of xμ</option>
        </param>
        <param name="zip_outputs" type="boolean" label="Zip outputs" help="Whether to zip all outputs into one dataset."/>
    </inputs>
    <outputs>
        <!-- Single output if zipping outputs -->
        <data name="out_zip" format="zip" from_work_dir="out_zip.zip" label="Zipped Athena project(s) ${annotation} ${on_string}">
            <filter>zip_outputs</filter>
        </data>
        <!-- Single outputs of different types if merging, or not using a zip -->
        <data name="athena_project_file" format="prj" from_work_dir="prj/out.prj" label="Athena project ${annotation} ${on_string}">
            <filter>not zip_outputs</filter>
            <filter>not (merge_inputs["merge_inputs"] == "" and ((merge_inputs["format"]["format"] == "plaintext" and merge_inputs["format"]["is_zipped"]["is_zipped"]) or (merge_inputs["format"]["format"] == "athena" and merge_inputs["format"]["extract_group"]["extract_group"] != "single")))</filter>
        </data>
        <data name="plot" format="png" from_work_dir="plot/out.png" label="Plot of ${annotation} ${on_string}">
            <filter>plot_graph</filter>
            <filter>not zip_outputs</filter>
            <filter>not (merge_inputs["merge_inputs"] == "" and ((merge_inputs["format"]["format"] == "plaintext" and merge_inputs["format"]["is_zipped"]["is_zipped"]) or (merge_inputs["format"]["format"] == "athena" and merge_inputs["format"]["extract_group"]["extract_group"] != "single")))</filter>
        </data>
        <!-- Directories of outputs if using single, non-merged zip as input or extracting multiple/all Athena groups -->
        <collection name="athena_project_file_collection" format="prj" type="list" label="Athena projects ${annotation} ${on_string}">
            <discover_datasets pattern="__name_and_ext__" directory="prj"/>
            <filter>not zip_outputs</filter>
            <filter>merge_inputs["merge_inputs"] == "" and ((merge_inputs["format"]["format"] == "plaintext" and merge_inputs["format"]["is_zipped"]["is_zipped"]) or (merge_inputs["format"]["format"] == "athena" and merge_inputs["format"]["extract_group"]["extract_group"] != "single"))</filter>
        </collection>
        <collection name="plot_collection" format="png" type="list" label="Plots of ${annotation} ${on_string}">
            <discover_datasets pattern="__name_and_ext__" directory="plot"/>
            <filter>plot_graph</filter>
            <filter>not zip_outputs</filter>
            <filter>merge_inputs["merge_inputs"] == "" and ((merge_inputs["format"]["format"] == "plaintext" and merge_inputs["format"]["is_zipped"]["is_zipped"]) or (merge_inputs["format"]["format"] == "athena" and merge_inputs["format"]["extract_group"]["extract_group"] != "single"))</filter>
        </collection>
    </outputs>
    <tests>
        <!-- 1 -->
        <test expect_num_outputs="1">
            <param name="dat_file" value="test.xmu"/>
            <output name="athena_project_file">
                <assert_contents>
                    <has_size value="5400" delta="100"/>
                </assert_contents>
            </output>
        </test>
        <!-- 2 -->
        <test expect_num_outputs="1">
            <param name="dat_file" value="ffi0.tabular"/>
            <output name="athena_project_file">
                <assert_contents>
                    <has_size value="34400" delta="100"/>
                </assert_contents>
            </output>
        </test>
        <!-- 3 -->
        <test expect_num_outputs="1">
            <param name="dat_file" value="ffi1.tabular"/>
            <output name="athena_project_file">
                <assert_contents>
                    <has_size value="4400" delta="100"/>
                </assert_contents>
            </output>
        </test>
        <!-- 4 -->
        <test expect_num_outputs="2">
            <param name="dat_file" value="test.xmu"/>
            <param name="plot_graph" value="edge,flat,dmude"/>
            <output name="athena_project_file">
                <assert_contents>
                    <has_size value="5400" delta="100"/>
                </assert_contents>
            </output>
            <output name="plot">
                <assert_contents>
                    <has_size value="134972" delta="20"/>
                </assert_contents>
            </output>
        </test>
        <!-- 5 -->
        <test expect_num_outputs="2">
            <param name="is_zipped" value="true"/>
            <param name="dat_file" value="test.zip"/>
            <param name="plot_graph" value="edge,flat,dmude"/>
            <output_collection name="athena_project_file_collection" type="list" count="2"/>
            <output_collection name="plot_collection" type="list" count="2"/>
        </test>
        <!-- 6 -->
        <test expect_num_outputs="1">
            <param name="is_zipped" value="true"/>
            <param name="dat_file" value="h5.zip"/>
            <param name="plot_graph" value="edge,flat,dmude"/>
            <param name="zip_outputs" value="true"/>
            <output name="out_zip">
                <assert_contents>
                    <has_size value="75500" delta="500"/>
                </assert_contents>
            </output>
        </test>
        <!-- 7 -->
        <test expect_num_outputs="1">
            <param name="dat_file" value="test.xmu"/>
            <param name="calibrate" value="true"/>
            <param name="energy_min" value="7000"/>
            <output name="athena_project_file">
                <assert_contents>
                    <has_size value="5300" delta="100"/>
                </assert_contents>
            </output>
        </test>
        <!-- 8 -->
        <test expect_num_outputs="2">
            <param name="dat_file" value="test.xmu"/>
            <param name="calibrate" value="true"/>
            <param name="energy_min" value="7000"/>
            <param name="energy_max" value="7200"/>
            <param name="plot_graph" value="edge,flat,dmude"/>
            <output name="athena_project_file">
                <assert_contents>
                    <has_size value="3300" delta="50"/>
                </assert_contents>
            </output>
            <output name="plot">
                <assert_contents>
                    <has_size value="134700" delta="100"/>
                </assert_contents>
            </output>
        </test>
        <!-- 9 -->
        <test expect_num_outputs="1">
            <param name="dat_file" value="test.xmu"/>
            <param name="calibrate" value="true"/>
            <param name="calibration_e0" value="7050"/>
            <param name="energy_min" value="7000"/>
            <param name="energy_max" value="7200"/>
            <output name="athena_project_file">
                <assert_contents>
                    <has_size value="3600" delta="100"/>
                </assert_contents>
            </output>
        </test>
        <!-- 10 -->
        <test expect_num_outputs="1">
            <param name="dat_file" value="test.xmu"/>
            <param name="rebin" value="true"/>
            <output name="athena_project_file">
                <assert_contents>
                    <has_size value="8413" delta="10"/>
                </assert_contents>
            </output>
        </test>
        <!-- 11 -->
        <test expect_num_outputs="1">
            <param name="merge_inputs" value="true"/>
            <param name="dat_file" value="262875_PtSn_OCO_Abu_1.nxs,262876_PtSn_OCO_Abu_2.nxs"/>
            <output name="athena_project_file">
                <assert_contents>
                    <has_size value="37550" delta="50"/>
                </assert_contents>
            </output>
        </test>
        <!-- 12 -->
        <test expect_num_outputs="1">
            <param name="merge_inputs" value="true"/>
            <param name="is_zipped" value="true"/>
            <param name="dat_file" value="test.zip"/>
            <output name="athena_project_file">
                <assert_contents>
                    <has_size value="18000" delta="50"/>
                </assert_contents>
            </output>
        </test>
        <!-- 13: Test merging and plotting multiple prj inputs -->
        <test expect_num_outputs="2">
            <param name="merge_inputs" value="true"/>
            <param name="format" value="athena"/>
            <param name="dat_file" value="test.prj,test.prj"/>
            <param name="plot_graph" value="edge,flat,dmude"/>
            <output name="athena_project_file">
                <assert_contents>
                    <has_size value="4500" delta="100"/>
                </assert_contents>
            </output>
            <output name="plot">
                <assert_contents>
                    <has_size value="135000" delta="100"/>
                </assert_contents>
            </output>
        </test>
        <!-- 14 -->
        <test expect_num_outputs="1">
            <param name="format" value="athena"/>
            <param name="dat_file" value="test.prj"/>
            <output name="athena_project_file">
                <assert_contents>
                    <has_size value="5400" delta="200"/>
                </assert_contents>
            </output>
        </test>
        <!-- 15: Extract multiple groups from Athena .prj -->
        <test expect_num_outputs="1">
            <param name="format" value="athena"/>
            <param name="extract_group" value="multiple"/>
            <param name="group_name" value="merge"/>
            <param name="group_name" value="d_Ref_PtSn_OC_MERGE_CALIBRATE"/>
            <param name="dat_file" value="multiple.prj"/>
            <output_collection name="athena_project_file_collection" type="list" count="2"/>
        </test>
        <!-- 16: Extract all groups from Athena .prj -->
        <test expect_num_outputs="1">
            <param name="format" value="athena"/>
            <param name="extract_group" value="all"/>
            <param name="dat_file" value="multiple.prj"/>
            <output_collection name="athena_project_file_collection" type="list" count="9"/>
        </test>
        <!-- 17: Extract and merge all groups from Athena .prj -->
        <test expect_num_outputs="1">
            <param name="merge_inputs" value="true"/>
            <param name="format" value="athena"/>
            <param name="extract_group" value="all"/>
            <param name="dat_file" value="multiple.prj"/>
            <output name="athena_project_file">
                <assert_contents>
                    <has_size value="26000" delta="100"/>
                </assert_contents>
            </output>
        </test>
    </tests>
    <help><![CDATA[
        Using Larch, create an Athena project file from the input X-ray Absorption Fine Structure (XAFS) data file.
        
        Accepts both tabular and NeXus/HDF5 formatted data or a zip file containing these formats.
        If column names are not present in tabular data, then the first column is treated as `energy` and the second as `mu`.
        Note that in order to ensure a consistent output, once unzipped all files will sorted first by their parent directories (alphabetically).
        Within a given directory, if all filenames contain digits then the last block of digits will be used to sort the files numerically.
        In the output, all files (regardless of initial filepath) are output in a flat hierarchy, with the number in which it was processed as the file name (zero-padded).
        Care should therefore be taken to ensure input data is consistent with this treatment.

        Optionally, plot the xμ data along with pre and post edge fitting lines for visual inspection. 
    ]]></help>
    <citations>
        <citation type="doi">@TOOL_CITATION@</citation>
        <citation type="doi">10.1107/S0909049505012719</citation>
    </citations>
</tool><|MERGE_RESOLUTION|>--- conflicted
+++ resolved
@@ -90,11 +90,7 @@
                         <conditional name="is_zipped" >
                             <expand macro="is_zipped"/>
                             <when value="">
-<<<<<<< HEAD
-                                <param name="dat_file" type="data" format="h5,txt" label="XAFS data file" help="X-ray Absorption Fine Structure (XAFS) data, either in NeXus (h5) or tabular format."/>
-=======
-                                <param name="dat_file" type="data" format="h5,tabular" label="XAFS data file" help="X-ray Absorption Fine Structure (XAFS) data, either in h5 or plaintext."/>
->>>>>>> ff8857c6
+                                <param name="dat_file" type="data" format="h5,tabular" label="XAFS data file" help="X-ray Absorption Fine Structure (XAFS) data, either in NeXus (h5) or tabular format."/>
                             </when>
                             <when value="true">
                                 <param name="dat_file" type="data" format="zip" label="Zipped XAFS data files" help="Zipped X-ray Absorption Fine Structure (XAFS) data, either in NeXus (h5) or tabular format."/>
