<tool id="larch_athena" name="Larch Athena" version="@TOOL_VERSION@+galaxy@WRAPPER_VERSION@" python_template_version="3.5" profile="22.05" license="MIT">
    <description>generate Athena projects from XAFS data</description>
    <macros>
        <!-- version of underlying tool (PEP 440) -->
        <token name="@TOOL_VERSION@">0.9.74</token>
        <!-- version of this tool wrapper (integer) -->
<<<<<<< HEAD
        <token name="@WRAPPER_VERSION@">2</token>
=======
        <token name="@WRAPPER_VERSION@">0</token>
>>>>>>> aba0c479
        <!-- citation should be updated with every underlying tool version -->
        <!-- typical fields to update are version, month, year, and doi -->
        <token name="@TOOL_CITATION@">10.1088/1742-6596/430/1/012007</token>
        <xml name="format">
            <param name="format" type="select" display="radio" label="Input format" help="Whether data is in plaintext or already saved as an Athena project">
                <option value="plaintext" selected="true">Plaintext</option>
                <option value="athena">Athena project</option>
            </param> 
        </xml>
        <xml name="extract_group">
            <conditional name="extract_group">
                <param name="extract_group" type="select" label="Group extraction" help="Method of handling group extraction. Extracting all or multiple named groups will result in multiple outputs, unless merging groups is also true.">
                    <option value="single" selected="true">Extract single</option>
                    <option value="multiple">Extract multiple</option>
                    <option value="all">Extract all</option>
                </param>
                <when value="single">
                    <param name="group_name" type="text" optional="true" label="Group label" help="Which group to extract and process from the Athena project (will use first group in file if unset)"/>
                </when>
                <when value="multiple">
                    <repeat name="multiple" min="1" default="1" title="Groups">
                        <param name="group_name" type="text" label="Group label" help="Which group to extract and process from the Athena project (will use first group in file if unset)"/>
                    </repeat>
                </when>
                <when value="all"/>
            </conditional>
        </xml>
        <xml name="columns">
            <param name="energy_column" type="text" optional="true" label="Energy column" help="If set, this column we be used as 'energy'. Otherwise, will identify the first column ending with 'energy' or labelled 'col1' 'Ef'."/>
            <param name="mu_column" type="text" optional="true" label="μ column" help="If set, this column we be used as 'mu'. Otherwise, will identify the first column labelled as either 'col2', 'xmu', 'lni0it', 'FFI0' or 'FF/I1'."/>
        </xml>
        <xml name="is_zipped">
            <param name="is_zipped" type="select" display="radio" label="Inputs Zipped" help="Whether plaintext input files are zipped together into one directory, or not.">
                <option value="" selected="true">No</option>
                <option value="true">Yes</option>
            </param>
        </xml>
        <import>macros.xml</import>
    </macros>
    <creator>
        <person givenName="Patrick" familyName="Austin" url="https://github.com/patrick-austin" identifier="https://orcid.org/0000-0002-6279-7823"/>
    </creator>
    <requirements>
        <requirement type="package" version="@TOOL_VERSION@">xraylarch</requirement>
        <requirement type="package" version="3.5.2">matplotlib</requirement>
        <requirement type="package" version="3.0">zip</requirement>
        <requirement type="package" version="6.0">unzip</requirement>
    </requirements>
    <required_files>
        <include type="literal" path="larch_athena.py"/>
        <include type="literal" path="common.py"/>
    </required_files>
    <command detect_errors="exit_code"><![CDATA[
        mkdir prj edge flat derivative
        #if $merge_inputs.format.format=="plaintext":
            #if $merge_inputs.format.is_zipped.is_zipped=="true":
                && echo Unzipping '$merge_inputs.format.is_zipped.dat_file.name'
                && unzip '$merge_inputs.format.is_zipped.dat_file' -d dat_files
                && python '${__tool_directory__}/larch_athena.py' dat_files '$inputs'
            #else
                && python '${__tool_directory__}/larch_athena.py' '$merge_inputs.format.is_zipped.dat_file' '$inputs'
            #end if
        #else
            && python '${__tool_directory__}/larch_athena.py' '$merge_inputs.format.dat_file' '$inputs'
        #end if
        #if $zip_outputs:
            && zip out_zip.zip prj/* edge/* flat/* derivative/*
        #end if
    ]]></command>
    <configfiles>
        <inputs name="inputs"/>
    </configfiles>
    <inputs>
        <conditional name="merge_inputs" >
            <param name="merge_inputs" type="select" display="radio" label="Merge multiple inputs" help="Whether to merge all input data into one Athena project, by default each dataset or file in a zip will result in a separate output.">
                <option value="" selected="true">No</option>
                <option value="true">Yes</option>
            </param>
            <when value="">
                <conditional name="format" >
                    <expand macro="format"/>
                    <when value="plaintext">
                        <conditional name="is_zipped" >
                            <expand macro="is_zipped"/>
                            <when value="">
                                <param name="dat_file" type="data" format="h5,txt" label="XAFS data file" help="X-ray Absorption Fine Structure (XAFS) data, either in h5 or plaintext."/>
                            </when>
                            <when value="true">
                                <param name="dat_file" type="data" format="zip" label="Zipped XAFS data files" help="Zipped X-ray Absorption Fine Structure (XAFS) data, either in h5 or plaintext."/>
                            </when>
                        </conditional>
                        <expand macro="columns"/>
                    </when>
                    <when value="athena">
                        <param name="dat_file" type="data" format="prj" label="Athena project" help="X-ray Absorption Spectroscopy (XAS) data, in Athena project format"/>
                        <expand macro="extract_group"/>
                    </when>
                </conditional>
            </when>
            <when value="true">
                <conditional name="format" >
                    <expand macro="format"/>
                    <when value="plaintext">
                        <conditional name="is_zipped" >
                            <expand macro="is_zipped"/>
                            <when value="">
                                <param name="dat_file" type="data" format="h5,txt" multiple="true" label="XAFS data file" help="X-ray Absorption Fine Structure (XAFS) data, either in h5 or plaintext, which will be merged. Accepts individual files or a zip."/>
                            </when>
                            <when value="true">
                                <param name="dat_file" type="data" format="zip" label="Zipped XAFS data files" help="Zipped X-ray Absorption Fine Structure (XAFS) data, either in h5 or plaintext. All files in the zip will be merged."/>
                            </when>
                        </conditional>
                        <expand macro="columns"/>
                    </when>
                    <when value="athena">
                        <param name="dat_file" type="data" format="prj" multiple="true" label="Athena project" help="X-ray Absorption Spectroscopy (XAS) data, which will be merged, in Athena project format. Note that when merging Athena groups, background parameters set in file will be lost, and automatic default used unless defined below."/>
                        <expand macro="extract_group"/>
                    </when>
                </conditional>
            </when>
        </conditional>
        <param name="annotation" type="text" label="Annotation" optional="true" help="If set, will annotate the output project(s) with this string. This will be used to generate legends when plotting data."/>
        <section name="processing" expanded="true" title="Processing Options" help="By default, the following processing steps will be performed either with default values, or those contained in the input Athena project (if used). If specified here, these values will be used instead for process in sequence.">
            <conditional name="calibrate">
                <param name="calibrate" type="select" label="Calibrate energy" help="If set, will shift the spectrum so that its (automatically determined) edge occurs at the specified value, and any values outside the range will be discarded.">
                    <option value="" selected="true">False</option>
                    <option value="true">True</option>
                </param>
                <when value=""/>
                <when value="true">
                    <param name="calibration_e0" type="float" label="Calibration energy (eV)" optional="true" help="If set, data will be calibrated so that the edge occurs at this energy (after merging, if relevant). Note that this is different from specifying E0 in the pre-edge normalization, as this will the x-axis of the data (so that the Nth x point will no longer align with the Nth y point)."/>
                    <param name="energy_min" type="float" label="Minimum energy (eV)" optional="true" help="If set, data will be cropped below this value in electron volts (after re-calibrating)."/>
                    <param name="energy_max" type="float" label="Maximum energy (eV)" optional="true" help="If set, data will be cropped above this value in electron volts (after re-calibrating)."/>
                </when>
            </conditional>
            <param name="rebin" type="boolean" label="Re-bin data" help="Whether to re-bin along the energy axis to automatically ensure appropriate levels of precision in the pre-edge, near-edge and extended region of the spectrum."/>
            <conditional name="pre_edge">
                <param name="pre_edge" type="select" label="Pre-edge normalization" help="If set, will (re)perform forward pre-edge normalization using provided values.">
                    <option value="" selected="true">False</option>
                    <option value="true">True</option>
                </param>
                <when value=""/>
                <when value="true">
                    <param argument="e0" type="float" label="Edge energy (eV)" optional="true" help="If set, normalization will use this as the location of the edge rather than automatically determining it."/>
                    <param argument="pre1" type="float" max="0" label="Pre-edge fit lower energy (eV)" optional="true" help="The lower end of the region used for the pre-edge fitting, relative to the edge energy (and therefore negative)."/>
                    <param argument="pre2" type="float" max="0" label="Pre-edge fit upper energy (eV)" optional="true" help="The upper end of the region used for the pre-edge fitting, relative to the edge energy (and therefore negative)."/>
                    <param argument="norm1" type="float" min="0" label="Post-edge fit lower energy (eV)" optional="true" help="The lower end of the region used for the post-edge fitting, relative to the edge energy (and therefore positive)."/>
                    <param argument="norm2" type="float" min="0" label="Post-edge fit upper energy (eV)" optional="true" help="The upper end of the region used for the post-edge fitting, relative to the edge energy (and therefore positive)."/>
                    <param argument="nnorm" type="integer" min="0" max="5" label="Post-edge fit polynomial degree" optional="true" help="The degree of the polynomial used to fit in the post-edge region."/>
                    <param argument="step" type="float" min="0" label="Edge step" optional="true" help="Magnitude of the step in μ between the pre and post-edge regions at the edge energy."/>
                    <param argument="nvict" type="integer" label="Energy exponent" optional="true" help="Edge fitting will be performed against μ*E**n where n is defined here. This is 0 by default."/>
                </when>
            </conditional>
            <conditional name="xftf">
                <param name="xftf" type="select" label="XFTF" help="If set, will (re)perform forward Fourier Transform using provided values.">
                    <option value="" selected="true">False</option>
                    <option value="true">True</option>
                </param>
                <when value=""/>
                <when value="true">
                    <param argument="kmin" type="float" optional="true" min="0.0" help="Minimum k value."/>
                    <param argument="kmax" type="float" optional="true" min="0.0" help="Maximum k value."/>
                    <param argument="kweight" type="float" optional="true" help="Exponent for weighting spectra by raising k to this power."/>
                    <param argument="dk" type="float" optional="true" help="Tapering parameter for Fourier Transform window."/>
                    <param argument="window" type="select" optional="true" help="Fourier Transform window type.">
                        <option value="hanning">Hanning (cosine-squared taper)</option>
                        <option value="parzen">Parzen (linear taper)</option>
                        <option value="welch">Welch (quadratic taper)</option>
                        <option value="gaussian">Gaussian function window</option>
                        <option value="sine">Sine function window</option>
                        <option value="kaiser">Kaiser-Bessel function-derived window</option>
                    </param>
                </when>
            </conditional>
        </section>
        <param name="plot_graph" type="boolean" label="Plot graph" help="Whether to plot the pre/post edge fitting and the normalised xμ data."/>
        <param name="zip_outputs" type="boolean" label="Zip outputs" help="Whether to zip all outputs into one dataset."/>
    </inputs>
    <outputs>
        <!-- Single output if zipping outputs -->
        <data name="out_zip" format="zip" from_work_dir="out_zip.zip" label="Zipped Athena project(s) ${annotation} ${on_string}">
            <filter>zip_outputs</filter>
        </data>
        <!-- Single outputs of different types if merging, or not using a zip -->
        <data name="athena_project_file" format="prj" from_work_dir="prj/out.prj" label="Athena project ${annotation} ${on_string}">
            <filter>not zip_outputs</filter>
            <filter>not (merge_inputs["merge_inputs"] == "" and ((merge_inputs["format"]["format"] == "plaintext" and merge_inputs["format"]["is_zipped"]["is_zipped"]) or (merge_inputs["format"]["format"] == "athena" and merge_inputs["format"]["extract_group"]["extract_group"] != "single")))</filter>
        </data>
        <data name="edge_plot" format="png" from_work_dir="edge/out.png" label="Edge fitting ${annotation} ${on_string}">
            <filter>plot_graph</filter>
            <filter>not zip_outputs</filter>
            <filter>not (merge_inputs["merge_inputs"] == "" and ((merge_inputs["format"]["format"] == "plaintext" and merge_inputs["format"]["is_zipped"]["is_zipped"]) or (merge_inputs["format"]["format"] == "athena" and merge_inputs["format"]["extract_group"]["extract_group"] != "single")))</filter>
        </data>
        <data name="flat_plot" format="png" from_work_dir="flat/out.png" label="Flattened plot ${annotation} ${on_string}">
            <filter>plot_graph</filter>
            <filter>not zip_outputs</filter>
            <filter>not (merge_inputs["merge_inputs"] == "" and ((merge_inputs["format"]["format"] == "plaintext" and merge_inputs["format"]["is_zipped"]["is_zipped"]) or (merge_inputs["format"]["format"] == "athena" and merge_inputs["format"]["extract_group"]["extract_group"] != "single")))</filter>
        </data>
        <data name="derivative_plot" format="png" from_work_dir="derivative/out.png" label="Derivative plot ${annotation} ${on_string}">
            <filter>plot_graph</filter>
            <filter>not zip_outputs</filter>
            <filter>not (merge_inputs["merge_inputs"] == "" and ((merge_inputs["format"]["format"] == "plaintext" and merge_inputs["format"]["is_zipped"]["is_zipped"]) or (merge_inputs["format"]["format"] == "athena" and merge_inputs["format"]["extract_group"]["extract_group"] != "single")))</filter>
        </data>
        <!-- Directories of outputs if using single, non-merged zip as input or extracting multiple/all Athena groups -->
        <collection name="athena_project_file_collection" format="prj" type="list" label="Athena projects ${annotation} ${on_string}">
            <discover_datasets pattern="__name_and_ext__" directory="prj"/>
            <filter>not zip_outputs</filter>
            <filter>merge_inputs["merge_inputs"] == "" and ((merge_inputs["format"]["format"] == "plaintext" and merge_inputs["format"]["is_zipped"]["is_zipped"]) or (merge_inputs["format"]["format"] == "athena" and merge_inputs["format"]["extract_group"]["extract_group"] != "single"))</filter>
        </collection>
        <collection name="edge_plot_collection" format="png" type="list" label="Edge fittings ${annotation} ${on_string}">
            <discover_datasets pattern="__name_and_ext__" directory="edge"/>
            <filter>plot_graph</filter>
            <filter>not zip_outputs</filter>
            <filter>merge_inputs["merge_inputs"] == "" and ((merge_inputs["format"]["format"] == "plaintext" and merge_inputs["format"]["is_zipped"]["is_zipped"]) or (merge_inputs["format"]["format"] == "athena" and merge_inputs["format"]["extract_group"]["extract_group"] != "single"))</filter>
        </collection>
        <collection name="flat_plot_collection" format="png" type="list" label="Flattened plots ${annotation} ${on_string}">
            <discover_datasets pattern="__name_and_ext__" directory="flat"/>
            <filter>plot_graph</filter>
            <filter>not zip_outputs</filter>
            <filter>merge_inputs["merge_inputs"] == "" and ((merge_inputs["format"]["format"] == "plaintext" and merge_inputs["format"]["is_zipped"]["is_zipped"]) or (merge_inputs["format"]["format"] == "athena" and merge_inputs["format"]["extract_group"]["extract_group"] != "single"))</filter>
        </collection>
        <collection name="derivative_plot_collection" format="png" type="list" label="Derivative plots ${annotation} ${on_string}">
            <discover_datasets pattern="__name_and_ext__" directory="derivative"/>
            <filter>plot_graph</filter>
            <filter>not zip_outputs</filter>
            <filter>merge_inputs["merge_inputs"] == "" and ((merge_inputs["format"]["format"] == "plaintext" and merge_inputs["format"]["is_zipped"]["is_zipped"]) or (merge_inputs["format"]["format"] == "athena" and merge_inputs["format"]["extract_group"]["extract_group"] != "single"))</filter>
        </collection>
    </outputs>
    <tests>
        <!-- 1 -->
        <test expect_num_outputs="1">
            <param name="dat_file" value="test.xmu"/>
            <output name="athena_project_file">
                <assert_contents>
                    <has_size value="5405" delta="10"/>
                </assert_contents>
            </output>
        </test>
        <!-- 2 -->
        <test expect_num_outputs="1">
            <param name="dat_file" value="ffi0.tabular"/>
            <output name="athena_project_file">
                <assert_contents>
                    <has_size value="34400" delta="100"/>
                </assert_contents>
            </output>
        </test>
        <!-- 3 -->
        <test expect_num_outputs="1">
            <param name="dat_file" value="ffi1.tabular"/>
            <output name="athena_project_file">
                <assert_contents>
                    <has_size value="4400" delta="100"/>
                </assert_contents>
            </output>
        </test>
        <!-- 4 -->
        <test expect_num_outputs="4">
            <param name="dat_file" value="test.xmu"/>
            <param name="plot_graph" value="true"/>
            <output name="athena_project_file">
                <assert_contents>
                    <has_size value="5400" delta="100"/>
                </assert_contents>
            </output>
            <output name="edge_plot">
                <assert_contents>
                    <has_size value="54036" delta="20"/>
                </assert_contents>
            </output>
            <output name="flat_plot">
                <assert_contents>
                    <has_size value="39266" delta="20"/>
                </assert_contents>
            </output>
            <output name="derivative_plot">
                <assert_contents>
                    <has_size value="42435" delta="20"/>
                </assert_contents>
            </output>
        </test>
        <!-- 5 -->
        <test expect_num_outputs="4">
            <param name="is_zipped" value="true"/>
            <param name="dat_file" value="test.zip"/>
            <param name="plot_graph" value="true"/>
            <output_collection name="athena_project_file_collection" type="list" count="2"/>
            <output_collection name="edge_plot_collection" type="list" count="2"/>
            <output_collection name="flat_plot_collection" type="list" count="2"/>
            <output_collection name="derivative_plot_collection" type="list" count="2"/>
        </test>
        <!-- 6 -->
        <test expect_num_outputs="1">
            <param name="is_zipped" value="true"/>
            <param name="dat_file" value="h5.zip"/>
            <param name="plot_graph" value="true"/>
            <param name="zip_outputs" value="true"/>
            <output name="out_zip">
                <assert_contents>
                    <has_size value="312000" delta="500"/>
                </assert_contents>
            </output>
        </test>
        <!-- 7 -->
        <test expect_num_outputs="1">
            <param name="dat_file" value="test.xmu"/>
            <param name="calibrate" value="true"/>
            <param name="energy_min" value="7000"/>
            <output name="athena_project_file">
                <assert_contents>
                    <has_size value="5300" delta="100"/>
                </assert_contents>
            </output>
        </test>
        <!-- 8 -->
        <test expect_num_outputs="4">
            <param name="dat_file" value="test.xmu"/>
            <param name="calibrate" value="true"/>
            <param name="energy_min" value="7000"/>
            <param name="energy_max" value="7200"/>
            <param name="plot_graph" value="true"/>
            <output name="athena_project_file">
                <assert_contents>
                    <has_size value="3300" delta="50"/>
                </assert_contents>
            </output>
            <output name="edge_plot">
                <assert_contents>
                    <has_size value="44900" delta="100"/>
                </assert_contents>
            </output>
            <output name="flat_plot">
                <assert_contents>
                    <has_size value="39400" delta="100"/>
                </assert_contents>
            </output>
            <output name="derivative_plot">
                <assert_contents>
                    <has_size value="45900" delta="100"/>
                </assert_contents>
            </output>
        </test>
        <!-- 9 -->
        <test expect_num_outputs="1">
            <param name="dat_file" value="test.xmu"/>
            <param name="calibrate" value="true"/>
            <param name="calibration_e0" value="7050"/>
            <param name="energy_min" value="7000"/>
            <param name="energy_max" value="7200"/>
            <output name="athena_project_file">
                <assert_contents>
                    <has_size value="3600" delta="100"/>
                </assert_contents>
            </output>
        </test>
        <!-- 10 -->
        <test expect_num_outputs="1">
            <param name="dat_file" value="test.xmu"/>
            <param name="rebin" value="true"/>
            <output name="athena_project_file">
                <assert_contents>
                    <has_size value="8413" delta="10"/>
                </assert_contents>
            </output>
        </test>
        <!-- 11 -->
        <test expect_num_outputs="1">
            <param name="merge_inputs" value="true"/>
            <param name="dat_file" value="262875_PtSn_OCO_Abu_1.nxs,262876_PtSn_OCO_Abu_2.nxs"/>
            <output name="athena_project_file">
                <assert_contents>
                    <has_size value="37550" delta="50"/>
                </assert_contents>
            </output>
        </test>
        <!-- 12 -->
        <test expect_num_outputs="1">
            <param name="merge_inputs" value="true"/>
            <param name="is_zipped" value="true"/>
            <param name="dat_file" value="test.zip"/>
            <output name="athena_project_file">
                <assert_contents>
                    <has_size value="18000" delta="50"/>
                </assert_contents>
            </output>
        </test>
        <!-- 13: Test merging and plotting multiple prj inputs -->
        <test expect_num_outputs="4">
            <param name="merge_inputs" value="true"/>
            <param name="format" value="athena"/>
            <param name="dat_file" value="test.prj,test.prj"/>
            <param name="plot_graph" value="true"/>
            <output name="athena_project_file">
                <assert_contents>
                    <has_size value="4500" delta="100"/>
                </assert_contents>
            </output>
            <output name="edge_plot">
                <assert_contents>
                    <has_size value="54200" delta="100"/>
                </assert_contents>
            </output>
            <output name="flat_plot">
                <assert_contents>
                    <has_size value="39400" delta="100"/>
                </assert_contents>
            </output>
            <output name="derivative_plot">
                <assert_contents>
                    <has_size value="41800" delta="100"/>
                </assert_contents>
            </output>
        </test>
        <!-- 14 -->
        <test expect_num_outputs="1">
            <param name="format" value="athena"/>
            <param name="dat_file" value="test.prj"/>
            <output name="athena_project_file">
                <assert_contents>
                    <has_size value="5400" delta="200"/>
                </assert_contents>
            </output>
        </test>
        <!-- 15: Extract multiple groups from Athena .prj -->
        <test expect_num_outputs="1">
            <param name="format" value="athena"/>
            <param name="extract_group" value="multiple"/>
            <param name="group_name" value="merge"/>
            <param name="group_name" value="d_Ref_PtSn_OC_MERGE_CALIBRATE"/>
            <param name="dat_file" value="multiple.prj"/>
            <output_collection name="athena_project_file_collection" type="list" count="2"/>
        </test>
        <!-- 16: Extract all groups from Athena .prj -->
        <test expect_num_outputs="1">
            <param name="format" value="athena"/>
            <param name="extract_group" value="all"/>
            <param name="dat_file" value="multiple.prj"/>
            <output_collection name="athena_project_file_collection" type="list" count="9"/>
        </test>
        <!-- 17: Extract and merge all groups from Athena .prj -->
        <test expect_num_outputs="1">
            <param name="merge_inputs" value="true"/>
            <param name="format" value="athena"/>
            <param name="extract_group" value="all"/>
            <param name="dat_file" value="multiple.prj"/>
            <output name="athena_project_file">
                <assert_contents>
                    <has_size value="26000" delta="100"/>
                </assert_contents>
            </output>
        </test>
    </tests>
    <help><![CDATA[
        Using Larch, create an Athena project file from the input X-ray Absorption Fine Structure (XAFS) data file.
        
        Accepts both plaintext and HDF5 formatted data or a zip file containing these formats.
        If column names are not present in plaintext data, then the first column is treated as `energy` and the second as `mu`.
        Note that in order to ensure a consistent output, once unzipped all files will sorted first by their parent directories (alphabetically).
        Within a given directory, if all filenames contain digits then the last block of digits will be used to sort the files numerically.
        In the output, all files (regardless of initial filepath) are output in a flat hierarchy, with the number in which it was processed as the file name (zero-padded).
        Care should therefore be taken to ensure input data is consistent with this treatment.

        Optionally, plot the xμ data along with pre and post edge fitting lines for visual inspection. 
    ]]></help>
    <citations>
        <citation type="doi">@TOOL_CITATION@</citation>
        <citation type="doi">10.1107/S0909049505012719</citation>
    </citations>
</tool><|MERGE_RESOLUTION|>--- conflicted
+++ resolved
@@ -4,11 +4,7 @@
         <!-- version of underlying tool (PEP 440) -->
         <token name="@TOOL_VERSION@">0.9.74</token>
         <!-- version of this tool wrapper (integer) -->
-<<<<<<< HEAD
-        <token name="@WRAPPER_VERSION@">2</token>
-=======
         <token name="@WRAPPER_VERSION@">0</token>
->>>>>>> aba0c479
         <!-- citation should be updated with every underlying tool version -->
         <!-- typical fields to update are version, month, year, and doi -->
         <token name="@TOOL_CITATION@">10.1088/1742-6596/430/1/012007</token>
@@ -243,7 +239,7 @@
             <param name="dat_file" value="test.xmu"/>
             <output name="athena_project_file">
                 <assert_contents>
-                    <has_size value="5405" delta="10"/>
+                    <has_size value="5400" delta="100"/>
                 </assert_contents>
             </output>
         </test>
