import csv
import faulthandler
import gc
import json
import os
import sys

from common import read_group, sorting_key

from larch.fitting import guess, param, param_group
from larch.symboltable import Group
from larch.xafs import (
    FeffPathGroup,
    FeffitDataSet,
    TransformGroup,
    feffit,
    feffit_report,
)

import matplotlib
import matplotlib.pyplot as plt

import numpy as np


def read_csv_data(input_file, id_field="id"):
    csv_data = {}
    try:
        with open(input_file, encoding="utf8") as csvfile:
            reader = csv.DictReader(csvfile, skipinitialspace=True)
            for row in reader:
                csv_data[int(row[id_field])] = row
    except FileNotFoundError:
        print("The specified file does not exist")
    return csv_data


def dict_to_gds(data_dict):
    dgs_group = param_group()
    for par_idx in data_dict:
        # gds file structure:
        gds_name = data_dict[par_idx]["name"]
        gds_val = 0.0
        gds_expr = ""
        try:
            gds_val = float(data_dict[par_idx]["value"])
        except ValueError:
            continue
        gds_expr = data_dict[par_idx]["expr"]
        gds_vary = (
            True
            if str(data_dict[par_idx]["vary"]).strip().capitalize() == "True"
            else False
        )
        one_par = None
        if gds_vary:
            # equivalent to a guess parameter in Demeter
            one_par = guess(
                name=gds_name, value=gds_val, vary=gds_vary, expr=gds_expr
            )
        else:
            # equivalent to a defined parameter in Demeter
            one_par = param(
                name=gds_name, value=gds_val, vary=gds_vary, expr=gds_expr
            )
        if one_par is not None:
            dgs_group.__setattr__(gds_name, one_par)
    return dgs_group


def plot_rmr(path: str, datasets: list, rmin, rmax):
    plt.figure()
    for i, dataset in enumerate(datasets):
        plt.subplot(len(datasets), 1, i + 1)
        data = dataset.data
        model = dataset.model
        plt.plot(data.r, data.chir_mag, color="b")
        plt.plot(data.r, data.chir_re, color="b", label="expt.")
        plt.plot(model.r, model.chir_mag, color="r")
        plt.plot(model.r, model.chir_re, color="r", label="fit")
        plt.ylabel(
            "Magnitude of Fourier Transform of "
            r"$k^2 \cdot \chi$/$\mathrm{\AA}^{-3}$"
        )
        plt.xlabel(r"Radial distance/$\mathrm{\AA}$")
        plt.axvspan(xmin=rmin, xmax=rmax, color="g", alpha=0.1)
        plt.legend()

    plt.savefig(path, format="png")
    plt.close("all")


def plot_chikr(path: str, datasets, rmin, rmax, kmin, kmax):
    fig = plt.figure(figsize=(16, 4))
    for i, dataset in enumerate(datasets):
        data = dataset.data
        model = dataset.model
        ax1 = fig.add_subplot(len(datasets), 2, 2*i + 1)
        ax2 = fig.add_subplot(len(datasets), 2, 2*i + 2)
        ax1.plot(data.k, data.chi * data.k**2, color="b", label="expt.")
        ax1.plot(model.k, model.chi * data.k**2, color="r", label="fit")
        ax1.set_xlabel(r"$k (\mathrm{\AA})^{-1}$")
        ax1.set_ylabel(r"$k^2$ $\chi (k)(\mathrm{\AA})^{-2}$")
        ax1.axvspan(xmin=kmin, xmax=kmax, color="g", alpha=0.1)
        ax1.legend()

        ax2.plot(data.r, data.chir_mag, color="b", label="expt.")
        ax2.plot(model.r, model.chir_mag, color="r", label="fit")
        ax2.set_xlim(0, 5)
        ax2.set_xlabel(r"$R(\mathrm{\AA})$")
        ax2.set_ylabel(r"$|\chi(R)|(\mathrm{\AA}^{-3})$")
        ax2.legend(loc="upper right")
        ax2.axvspan(xmin=rmin, xmax=rmax, color="g", alpha=0.1)

    fig.savefig(path, format="png")
    plt.close("all")


def read_gds(gds_file):
    gds_pars = read_csv_data(gds_file)
    dgs_group = dict_to_gds(gds_pars)
    return dgs_group


def read_selected_paths_list(file_name):
    sp_dict = read_csv_data(file_name)
    sp_list = []
<<<<<<< HEAD
    for path_id in sp_dict:
        filename = sp_dict[path_id]["filename"]
        if not os.path.isfile(filename):
            raise FileNotFoundError(
                f"{filename} not found, check paths in the Selected Paths "
                "table match those in the zipped directory structure."
            )

=======
    for path_dict in sp_dict.values():
        filename = path_dict["filename"]
>>>>>>> 2ac7f80c
        print(f"Reading selected path for file {filename}")
        new_path = FeffPathGroup(
            filename=filename,
            label=path_dict["label"],
            degen=path_dict["degen"] if path_dict["degen"] != "" else None,
            s02=path_dict["s02"],
            e0=path_dict["e0"],
            sigma2=path_dict["sigma2"],
            deltar=path_dict["deltar"],
        )
        sp_list.append(new_path)
    return sp_list


def run_fit(
        data_groups: list, gds, pathlist, fv, selected_path_ids: list = None
):
    # create the transform group (prepare the fit space).
    trans = TransformGroup(
        fitspace=fv["fitspace"],
        kmin=fv["kmin"],
        kmax=fv["kmax"],
        kweight=fv["kweight"],
        dk=fv["dk"],
        window=fv["window"],
        rmin=fv["rmin"],
        rmax=fv["rmax"],
    )

    datasets = []
    for i, data_group in enumerate(data_groups):
        if selected_path_ids:
            selected_paths = []
            for path_id in selected_path_ids[i]:
                selected_paths.append(pathlist[path_id - 1])

            dataset = FeffitDataSet(
                data=data_group, pathlist=selected_paths, transform=trans
            )

        else:
            dataset = FeffitDataSet(
                data=data_group, pathlist=pathlist, transform=trans
            )

        datasets.append(dataset)

    out = feffit(gds, datasets)
    return datasets, out


def main(
    prj_file: list,
    gds_file: str,
    sp_file: str,
    fit_vars: dict,
    plot_graph: bool,
    series_id: str = "",
) -> Group:
    report_path = f"report/fit_report{series_id}.txt"
    rmr_path = f"rmr/rmr{series_id}.png"
    chikr_path = f"chikr/chikr{series_id}.png"

    gds = read_gds(gds_file)
    pathlist = read_selected_paths_list(sp_file)

    # calc_with_defaults will hang indefinitely (>6 hours recorded) if the
    # data contains any NaNs - consider adding an early error here if this is
    # not fixed in Larch?
    selected_path_ids = []
    if isinstance(prj_file[0], dict):
        data_groups = []
        for dataset in prj_file:
            data_groups.append(read_group(dataset["prj_file"]))
            selected_path_ids.append([p["path_id"] for p in dataset["paths"]])
    else:
        data_groups = [read_group(p) for p in prj_file]

    print(f"Fitting project from file {[d.filename for d in data_groups]}")

    datasets, out = run_fit(
        data_groups,
        gds,
        pathlist,
        fit_vars,
        selected_path_ids=selected_path_ids,
    )

    fit_report = feffit_report(out)
    with open(report_path, "w") as fit_report_file:
        fit_report_file.write(fit_report)

    if plot_graph:
        plot_rmr(rmr_path, datasets, fit_vars["rmin"], fit_vars["rmax"])
        plot_chikr(
            chikr_path,
            datasets,
            fit_vars["rmin"],
            fit_vars["rmax"],
            fit_vars["kmin"],
            fit_vars["kmax"],
        )
    return out


def check_threshold(
    series_id: str,
    threshold: float,
    variable: str,
    value: float,
    early_stopping: bool = False,
):
    if abs(value) > threshold:
        if early_stopping:
            message = (
                "ERROR: Stopping series fit after project "
                f"{series_id} as {variable} > {threshold}"
            )
        else:
            message = (
                f"WARNING: Project {series_id} has {variable} > {threshold}"
            )

        print(message)
        return early_stopping

    return False


def series_execution(
    filepaths: "list[str]",
    gds_file: str,
    sp_file: str,
    fit_vars: dict,
    plot_graph: bool,
    report_criteria: "list[dict]",
    stop_on_error: bool,
) -> "list[list[str]]":
    report_criteria = input_values["execution"]["report_criteria"]
    id_length = len(str(len(filepaths)))
    stop = False
    rows = [[f"{c['variable']:>12s}" for c in report_criteria]]
    for series_index, series_file in enumerate(filepaths):
        series_id = str(series_index).zfill(id_length)
        try:
            out = main(
                [series_file],
                gds_file,
                sp_file,
                fit_vars,
                plot_graph,
                f"_{series_id}",
            )
        except ValueError as e:
            rows.append([np.NaN for _ in report_criteria])
            if stop_on_error:
                print(
                    f"ERROR: fitting failed for {series_id}"
                    f" due to following error, stopping:\n{e}"
                )
                break
            else:
                print(
                    f"WARNING: fitting failed for {series_id} due to following"
                    f" error, continuing to next project:\n{e}"
                )
                continue

        row = []
        for criterium in report_criteria:
            stop = parse_row(series_id, out, row, criterium) or stop
        rows.append(row)

        gc.collect()

        if stop:
            break

    return rows


def parse_row(series_id: str, group: Group, row: "list[str]", criterium: dict):
    action = criterium["action"]["action"]
    variable = criterium["variable"]
    try:
        value = group.__getattribute__(variable)
    except AttributeError:
        value = group.params[variable].value

    row.append(f"{value:>12f}")
    if action == "stop":
        return check_threshold(
            series_id,
            criterium["action"]["threshold"],
            variable,
            value,
            True,
        )
    elif action == "warn":
        return check_threshold(
            series_id,
            criterium["action"]["threshold"],
            variable,
            value,
            False,
        )

    return False


if __name__ == "__main__":
    faulthandler.enable()
    # larch imports set this to an interactive backend, so need to change it
    matplotlib.use("Agg")

    prj_file = sys.argv[1]
    gds_file = sys.argv[2]
    sp_file = sys.argv[3]
    input_values = json.load(open(sys.argv[4], "r", encoding="utf-8"))
    fit_vars = input_values["fit_vars"]
    plot_graph = input_values["plot_graph"]

    if input_values["execution"]["execution"] == "parallel":
        main([prj_file], gds_file, sp_file, fit_vars, plot_graph)
    elif input_values["execution"]["execution"] == "simultaneous":
        dataset_dicts = input_values["execution"]["simultaneous"]
        main(dataset_dicts, gds_file, sp_file, fit_vars, plot_graph)
    else:
        if os.path.isdir(prj_file):
            # Sort the unzipped directory, all filenames should be zero-padded
            filepaths = [
                os.path.join(prj_file, p) for p in os.listdir(prj_file)
            ]
            filepaths.sort(key=sorting_key)
        else:
            # DO NOT sort if we have multiple Galaxy datasets - the filenames
            # are arbitrary but should be in order
            filepaths = prj_file.split(",")

        rows = series_execution(
            filepaths,
            gds_file,
            sp_file,
            fit_vars,
            plot_graph,
            input_values["execution"]["report_criteria"],
            input_values["execution"]["stop_on_error"],
        )
        if len(rows[0]) > 0:
            with open("criteria_report.csv", "w") as f:
                writer = csv.writer(f)
                writer.writerows(rows)<|MERGE_RESOLUTION|>--- conflicted
+++ resolved
@@ -125,19 +125,14 @@
 def read_selected_paths_list(file_name):
     sp_dict = read_csv_data(file_name)
     sp_list = []
-<<<<<<< HEAD
-    for path_id in sp_dict:
-        filename = sp_dict[path_id]["filename"]
+    for path_dict in sp_dict.values():
+        filename = path_dict["filename"]
         if not os.path.isfile(filename):
             raise FileNotFoundError(
                 f"{filename} not found, check paths in the Selected Paths "
                 "table match those in the zipped directory structure."
             )
 
-=======
-    for path_dict in sp_dict.values():
-        filename = path_dict["filename"]
->>>>>>> 2ac7f80c
         print(f"Reading selected path for file {filename}")
         new_path = FeffPathGroup(
             filename=filename,
