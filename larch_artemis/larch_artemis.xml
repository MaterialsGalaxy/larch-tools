--- conflicted
+++ resolved
@@ -4,11 +4,7 @@
         <!-- version of underlying tool (PEP 440) -->
         <token name="@TOOL_VERSION@">0.9.80</token>
         <!-- version of this tool wrapper (integer) -->
-<<<<<<< HEAD
-        <token name="@WRAPPER_VERSION@">2</token>
-=======
         <token name="@WRAPPER_VERSION@">0</token>
->>>>>>> 2ac7f80c
         <!-- citation should be updated with every underlying tool version -->
         <!-- typical fields to update are version, month, year, and doi -->
         <token name="@TOOL_CITATION@">10.1088/1742-6596/430/1/012007</token>
